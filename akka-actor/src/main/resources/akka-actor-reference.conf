##############################
# Akka Reference Config File #
##############################

# This the reference config file has all the default settings.
# Make your edits/overrides in your akka.conf.

akka {
  version = "2.0-SNAPSHOT" # Akka version, checked against the runtime version of Akka.
  
  home = ""                # Home directory of Akka, modules in the deploy directory will be loaded

  enabled-modules = []     # Comma separated list of the enabled modules. Options: ["cluster", "camel", "http"]

  event-handlers = ["akka.event.Logging$DefaultLogger"] # Event handlers to register at boot time (Logging$DefaultLogger logs to STDOUT)
  loglevel        = "WARNING"                           # Options: ERROR, WARNING, INFO, DEBUG
                                                        # this level is used by the configured loggers (see "event-handlers") as soon
                                                        # as they have been started; before that, see "stdout-loglevel"
  stdout-loglevel = "WARNING"                           # Loglevel for the very basic logger activated during AkkaApplication startup

  extensions = []          # list FQCN of extensions which shall be loaded at actor system startup

  # These boot classes are loaded (and created) automatically when the Akka Microkernel boots up
  #     Can be used to bootstrap your application(s)
  #     Should be the FQN (Fully Qualified Name) of the boot class which needs to have a default constructor
  # boot = ["sample.camel.Boot",
  #         "sample.rest.java.Boot",
  #         "sample.rest.scala.Boot",
  #         "sample.security.Boot"]
  boot = []

  actor {
    provider = "akka.actor.LocalActorRefProvider"
    timeout = 5s                     # Default timeout for Future based invocations
                                     #    - Actor:        ask && ?
                                     #    - UntypedActor: ask
                                     #    - TypedActor:   methods with non-void return type
    serialize-messages = off         # Does a deep clone of (non-primitive) messages to ensure immutability
    dispatcher-shutdown-timeout = 1s # How long dispatchers by default will wait for new actors until they shut down

    deployment {
    
      default {                                                         # deployment id pattern, e.g. /app/service-ping

        router = "direct"                                               # routing (load-balance) scheme to use
                                                                        #     available: "direct", "round-robin", "random", "scatter-gather"
                                                                        #                "least-cpu", "least-ram", "least-messages"
                                                                        #     or:        fully qualified class name of the router class
                                                                        #     default is "direct";
                                                                        #     if 'replication' is used then the only available router is "direct"

        nr-of-instances = 1                                             # number of actor instances in the cluster
                                                                        #     available: positive integer (1-N) or the string "auto" for auto-scaling
                                                                        #     default is '1'
                                                                        #     if the "direct" router is used then this element is ignored (always '1')

        
        # optional
        create-as {                                                     # FIXME document 'create-as'
          class = ""                                                    # fully qualified class name of recipe implementation
        }
        
        remote {
          nodes = []                                                    # A list of hostnames and ports for instantiating the remote actor instances
                                                                        #     The format should be on "hostname:port", where:
                                                                        #         - hostname can be either hostname or IP address the remote actor should connect to
                                                                        #         - port should be the port for the remote server on the other node
        }
        
        cluster {                                                       # defines the actor as a clustered actor
                                                                        #     default (if omitted) is local non-clustered actor

          preferred-nodes = []                                          # a list of preferred nodes for instantiating the actor instances on
                                                                        #     on format "host:<hostname>", "ip:<ip address>" or "node:<node name>"

          
          # optional
          replication {                                                 # use replication or not? only makes sense for a stateful actor
            # FIXME should we have this config option here? If so, implement it all through.
            serialize-mailbox = off                                     # should the actor mailbox be part of the serialized snapshot?
                                                                        #     default is 'off'

            storage = "transaction-log"                                 # storage model for replication
                                                                        #     available: "transaction-log" and "data-grid"
                                                                        #     default is "transaction-log"

            strategy = "write-through"                                  # guarantees for replication
                                                                        #     available: "write-through" and "write-behind"
                                                                        #     default is "write-through"
            
          }
        }
      }
    }

    default-dispatcher {
      type = "Dispatcher"              # Must be one of the following
                                       # Dispatcher, (BalancingDispatcher, only valid when all actors using it are of the same type),
                                       # A FQCN to a class inheriting MessageDispatcherConfigurator with a no-arg visible constructor
      name = "DefaultDispatcher"       # Optional, will be a generated UUID if omitted
      keep-alive-time = 60s            # Keep alive time for threads
      core-pool-size-factor = 8.0      # No of core threads ... ceil(available processors * factor)
      max-pool-size-factor  = 8.0      # Max no of threads ... ceil(available processors * factor)
      task-queue-size = -1             # Specifies the bounded capacity of the task queue (< 1 == unbounded)
      task-queue-type = "linked"       # Specifies which type of task queue will be used, can be "array" or "linked" (default)
      allow-core-timeout = on          # Allow core threads to time out
      throughput = 5                   # Throughput for Dispatcher, set to 1 for complete fairness
      throughput-deadline-time =  0ms  # Throughput deadline for Dispatcher, set to 0 or negative for no deadline
      mailbox-capacity = -1            # If negative (or zero) then an unbounded mailbox is used (default)
                                       # If positive then a bounded mailbox is used and the capacity is set using the property
                                       # NOTE: setting a mailbox to 'blocking' can be a bit dangerous, could lead to deadlock, use with care
                                       # The following are only used for Dispatcher and only if mailbox-capacity > 0
      mailbox-push-timeout-time = 10s  # Specifies the timeout to add a new message to a mailbox that is full - negative number means infinite timeout
    }

    debug {
      receive = off        # enable function of Actor.loggable(), which is to log any received message at DEBUG level
      autoreceive = off    # enable DEBUG logging of all AutoReceiveMessages (Kill, PoisonPill and the like)
      lifecycle = off      # enable DEBUG logging of actor lifecycle changes
      fsm = off            # enable DEBUG logging of all LoggingFSMs for events, transitions and timers
      event-stream = off   # enable DEBUG logging of subscription changes on the eventStream
    }

<<<<<<< HEAD
=======
    mailbox {

      file-based {
        directory-path = "./_mb"
        max-items = 2147483647
        max-size = 2147483647 bytes
        max-items = 2147483647
        max-item-size = 2147483647 bytes
        max-age = 0s
        max-journal-size = 16 megabytes
        max-memory-size = 128 megabytes
        max-journal-overflow = 10
        max-journal-size-absolute = 9223372036854775807 bytes
        discard-old-when-full = on  
        keep-journal = on  
        sync-journal = off  
      }

      redis {
        hostname = "127.0.0.1"
        port = 6379
      }

      mongodb {
        # Any specified collection name will be used as a prefix for collections that use durable mongo mailboxes
        uri = "mongodb://localhost/akka.mailbox" # Follow Mongo URI Spec - http://www.mongodb.org/display/DOCS/Connections

        # Configurable timeouts for certain ops
        timeout {
          read = 3000ms  # time to wait for a read to succeed before timing out the future
          write = 3000ms # time to wait for a write to succeed before timing out the future
        }
      }

      zookeeper {
        server-addresses = "127.0.0.1:2181"
        session-timeout = 60s
        connection-timeout = 60s
        blocking-queue = on  
      }

      beanstalk {
        hostname = "127.0.0.1"
        port = 11300
        reconnect-window = 5s
        message-submit-delay = 0s
        message-submit-timeout = 5s
        message-time-to-live = 120s
      }
    }

    # Entries for pluggable serializers and their bindings. If a binding for a specific class is not found,
    # then the default serializer (Java serialization) is used.
    #
    serializers {
      # java = "akka.serialization.JavaSerializer"
      # proto = "akka.testing.ProtobufSerializer"
      # sjson = "akka.testing.SJSONSerializer"
      default = "akka.serialization.JavaSerializer"
    }

    # serialization-bindings {
    #   java = ["akka.serialization.SerializeSpec$Address",
    #           "akka.serialization.MyJavaSerializableActor",
    #           "akka.serialization.MyStatelessActorWithMessagesInMailbox",
    #           "akka.serialization.MyActorWithProtobufMessagesInMailbox"]
    #   sjson = ["akka.serialization.SerializeSpec$Person"]
    #   proto = ["com.google.protobuf.Message",
    #            "akka.actor.ProtobufProtocol$MyMessage"]
    # }
  }

  # Used to set the behavior of the scheduler.
  # Changing the default values may change the system behavior drastically so make sure you know what you're doing!
  #
  scheduler {
    # The HashedWheelTimer (HWT) implementation from Netty is used as the default scheduler in the system.
    #
    # HWT does not execute the scheduled tasks on exact time.
    # It will, on every tick, check if there are any tasks behind the schedule and execute them.
    # You can increase or decrease the accuracy of the execution timing by specifying smaller or larger tick duration.
    # If you are scheduling a lot of tasks you should consider increasing the ticks per wheel.
    # For more information see: http://www.jboss.org/netty/
    tickDuration = 100ms
    ticksPerWheel = 512
  }

  remote {
    # FIXME rename to transport
    layer = "akka.cluster.netty.NettyRemoteSupport"
    
    use-compression = off  

    secure-cookie = ""                            # Generate your own with '$AKKA_HOME/scripts/generate_config_with_secure_cookie.sh'
                                                  #     or using 'akka.util.Crypt.generateSecureCookie'

    remote-daemon-ack-timeout = 30s               # Timeout for ACK of cluster operations, lik checking actor out etc.

    use-passive-connections = on                  # Reuse inbound connections for outbound messages

    failure-detector {                            # accrual failure detection config
      threshold = 8                               # defines the failure detector threshold
                                                  #     A low threshold is prone to generate many wrong suspicions but ensures a
                                                  #     quick detection in the event of a real crash. Conversely, a high threshold
                                                  #     generates fewer mistakes but needs more time to detect actual crashes
      max-sample-size = 1000
    }

    server {
      port = 2552                                 # The default remote server port clients should connect to. Default is 2552 (AKKA)
      message-frame-size = 1048576                # Increase this if you want to be able to send messages with large payloads
      connection-timeout = 120s                   # Timeout duration
      require-cookie = off                        # Should the remote server require that it peers share the same secure-cookie (defined in the 'remote' section)?
      untrusted-mode = off                        # Enable untrusted mode for full security of server managed actors, allows untrusted clients to connect.
      backlog = 4096                              # Sets the size of the connection backlog
    }

    client {
      buffering {
        retry-message-send-on-failure = off       # Should message buffering on remote client error be used (buffer flushed on successful reconnect)
        capacity = -1                             # If negative (or zero) then an unbounded mailbox is used (default)
                                                  #     If positive then a bounded mailbox is used and the capacity is set using the property
      }
      reconnect-delay = 5s
      read-timeout = 3600s
      message-frame-size = 1048576
      reap-futures-delay = 5s                     # FIXME: This is not used anywhere (except in ClusterSpec), remove?
      reconnection-time-window = 600s             # Maximum time window that a client should try to reconnect for
    }
  }

  cluster {
    name = "test-cluster"
    zookeeper-server-addresses = "localhost:2181" # comma-separated list of '<hostname>:<port>' elements
    max-time-to-wait-until-connected = 30s
    session-timeout = 60s
    connection-timeout = 60s
    include-ref-node-in-replica-set = on          # Can a replica be instantiated on the same node as the cluster reference to the actor
                                                  #     Default: on
    log-directory = "_akka_cluster"               # Where ZooKeeper should store the logs and data files

    replication {
      digest-type = "MAC"                         # Options: CRC32 (cheap & unsafe), MAC (expensive & secure using password)
      password = "secret"                         # FIXME: store open in file?
      ensemble-size = 3
      quorum-size = 2
      snapshot-frequency = 1000                   # The number of messages that should be logged between every actor snapshot
      timeout = 30s                               # Timeout for asyncronous (write-behind) operations
    }
>>>>>>> 3ab26423
  }


}<|MERGE_RESOLUTION|>--- conflicted
+++ resolved
@@ -121,78 +121,6 @@
       event-stream = off   # enable DEBUG logging of subscription changes on the eventStream
     }
 
-<<<<<<< HEAD
-=======
-    mailbox {
-
-      file-based {
-        directory-path = "./_mb"
-        max-items = 2147483647
-        max-size = 2147483647 bytes
-        max-items = 2147483647
-        max-item-size = 2147483647 bytes
-        max-age = 0s
-        max-journal-size = 16 megabytes
-        max-memory-size = 128 megabytes
-        max-journal-overflow = 10
-        max-journal-size-absolute = 9223372036854775807 bytes
-        discard-old-when-full = on  
-        keep-journal = on  
-        sync-journal = off  
-      }
-
-      redis {
-        hostname = "127.0.0.1"
-        port = 6379
-      }
-
-      mongodb {
-        # Any specified collection name will be used as a prefix for collections that use durable mongo mailboxes
-        uri = "mongodb://localhost/akka.mailbox" # Follow Mongo URI Spec - http://www.mongodb.org/display/DOCS/Connections
-
-        # Configurable timeouts for certain ops
-        timeout {
-          read = 3000ms  # time to wait for a read to succeed before timing out the future
-          write = 3000ms # time to wait for a write to succeed before timing out the future
-        }
-      }
-
-      zookeeper {
-        server-addresses = "127.0.0.1:2181"
-        session-timeout = 60s
-        connection-timeout = 60s
-        blocking-queue = on  
-      }
-
-      beanstalk {
-        hostname = "127.0.0.1"
-        port = 11300
-        reconnect-window = 5s
-        message-submit-delay = 0s
-        message-submit-timeout = 5s
-        message-time-to-live = 120s
-      }
-    }
-
-    # Entries for pluggable serializers and their bindings. If a binding for a specific class is not found,
-    # then the default serializer (Java serialization) is used.
-    #
-    serializers {
-      # java = "akka.serialization.JavaSerializer"
-      # proto = "akka.testing.ProtobufSerializer"
-      # sjson = "akka.testing.SJSONSerializer"
-      default = "akka.serialization.JavaSerializer"
-    }
-
-    # serialization-bindings {
-    #   java = ["akka.serialization.SerializeSpec$Address",
-    #           "akka.serialization.MyJavaSerializableActor",
-    #           "akka.serialization.MyStatelessActorWithMessagesInMailbox",
-    #           "akka.serialization.MyActorWithProtobufMessagesInMailbox"]
-    #   sjson = ["akka.serialization.SerializeSpec$Person"]
-    #   proto = ["com.google.protobuf.Message",
-    #            "akka.actor.ProtobufProtocol$MyMessage"]
-    # }
   }
 
   # Used to set the behavior of the scheduler.
@@ -210,70 +138,5 @@
     ticksPerWheel = 512
   }
 
-  remote {
-    # FIXME rename to transport
-    layer = "akka.cluster.netty.NettyRemoteSupport"
-    
-    use-compression = off  
-
-    secure-cookie = ""                            # Generate your own with '$AKKA_HOME/scripts/generate_config_with_secure_cookie.sh'
-                                                  #     or using 'akka.util.Crypt.generateSecureCookie'
-
-    remote-daemon-ack-timeout = 30s               # Timeout for ACK of cluster operations, lik checking actor out etc.
-
-    use-passive-connections = on                  # Reuse inbound connections for outbound messages
-
-    failure-detector {                            # accrual failure detection config
-      threshold = 8                               # defines the failure detector threshold
-                                                  #     A low threshold is prone to generate many wrong suspicions but ensures a
-                                                  #     quick detection in the event of a real crash. Conversely, a high threshold
-                                                  #     generates fewer mistakes but needs more time to detect actual crashes
-      max-sample-size = 1000
-    }
-
-    server {
-      port = 2552                                 # The default remote server port clients should connect to. Default is 2552 (AKKA)
-      message-frame-size = 1048576                # Increase this if you want to be able to send messages with large payloads
-      connection-timeout = 120s                   # Timeout duration
-      require-cookie = off                        # Should the remote server require that it peers share the same secure-cookie (defined in the 'remote' section)?
-      untrusted-mode = off                        # Enable untrusted mode for full security of server managed actors, allows untrusted clients to connect.
-      backlog = 4096                              # Sets the size of the connection backlog
-    }
-
-    client {
-      buffering {
-        retry-message-send-on-failure = off       # Should message buffering on remote client error be used (buffer flushed on successful reconnect)
-        capacity = -1                             # If negative (or zero) then an unbounded mailbox is used (default)
-                                                  #     If positive then a bounded mailbox is used and the capacity is set using the property
-      }
-      reconnect-delay = 5s
-      read-timeout = 3600s
-      message-frame-size = 1048576
-      reap-futures-delay = 5s                     # FIXME: This is not used anywhere (except in ClusterSpec), remove?
-      reconnection-time-window = 600s             # Maximum time window that a client should try to reconnect for
-    }
-  }
-
-  cluster {
-    name = "test-cluster"
-    zookeeper-server-addresses = "localhost:2181" # comma-separated list of '<hostname>:<port>' elements
-    max-time-to-wait-until-connected = 30s
-    session-timeout = 60s
-    connection-timeout = 60s
-    include-ref-node-in-replica-set = on          # Can a replica be instantiated on the same node as the cluster reference to the actor
-                                                  #     Default: on
-    log-directory = "_akka_cluster"               # Where ZooKeeper should store the logs and data files
-
-    replication {
-      digest-type = "MAC"                         # Options: CRC32 (cheap & unsafe), MAC (expensive & secure using password)
-      password = "secret"                         # FIXME: store open in file?
-      ensemble-size = 3
-      quorum-size = 2
-      snapshot-frequency = 1000                   # The number of messages that should be logged between every actor snapshot
-      timeout = 30s                               # Timeout for asyncronous (write-behind) operations
-    }
->>>>>>> 3ab26423
-  }
-
 
 }