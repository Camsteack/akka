--- conflicted
+++ resolved
@@ -387,329 +387,6 @@
   }
 
   // -------------------------------------------------------------------------------------------------------------------
-<<<<<<< HEAD
-  // akka-camel subproject
-  // -------------------------------------------------------------------------------------------------------------------
-
-  class AkkaCamelProject(info: ProjectInfo) extends AkkaDefaultProject(info, distPath) {
-    val camel_core = Dependencies.camel_core
-
-    override def testOptions = createTestFilter( _.endsWith("Test"))
-  }
-
-  // -------------------------------------------------------------------------------------------------------------------
-  // akka-persistence subproject
-  // -------------------------------------------------------------------------------------------------------------------
-
-  class AkkaPersistenceParentProject(info: ProjectInfo) extends ParentProject(info) {
-    override def disableCrossPaths = true
-
-    lazy val akka_persistence_common = project("akka-persistence-common", "akka-persistence-common",
-      new AkkaPersistenceCommonProject(_), akka_remote, akka_stm)
-    lazy val akka_persistence_redis = project("akka-persistence-redis", "akka-persistence-redis",
-      new AkkaRedisProject(_), akka_persistence_common)
-    lazy val akka_persistence_mongo = project("akka-persistence-mongo", "akka-persistence-mongo",
-      new AkkaMongoProject(_), akka_persistence_common)
-    lazy val akka_persistence_cassandra = project("akka-persistence-cassandra", "akka-persistence-cassandra",
-      new AkkaCassandraProject(_), akka_persistence_common)
-    lazy val akka_persistence_hbase = project("akka-persistence-hbase", "akka-persistence-hbase",
-      new AkkaHbaseProject(_), akka_persistence_common)
-    lazy val akka_persistence_voldemort = project("akka-persistence-voldemort", "akka-persistence-voldemort",
-      new AkkaVoldemortProject(_), akka_persistence_common)
-    lazy val akka_persistence_riak = project("akka-persistence-riak", "akka-persistence-riak",
-      new AkkaRiakProject(_), akka_persistence_common)
-    lazy val akka_persistence_couchdb = project("akka-persistence-couchdb", "akka-persistence-couchdb",
-      new AkkaCouchDBProject(_), akka_persistence_common)
-    lazy val akka_persistence_memcached= project("akka-persistence-memcached", "akka-persistence-memcached",
-      new AkkaMemcachedProject(_), akka_persistence_common)
-    lazy val akka_persistence_simpledb= project("akka-persistence-simpledb", "akka-persistence-simpledb",
-      new AkkaSimpledbProject(_), akka_persistence_common)
-  }
-
-  // -------------------------------------------------------------------------------------------------------------------
-  // akka-persistence-common subproject
-  // -------------------------------------------------------------------------------------------------------------------
-
-  class AkkaPersistenceCommonProject(info: ProjectInfo) extends AkkaDefaultProject(info, distPath) {
-    val commons_pool = Dependencies.commons_pool
-    val thrift       = Dependencies.thrift
-    val scalaj_coll  = Dependencies.scalaj_coll
-    val goog         = Dependencies.google_coll
-    
-  }
-
-  // -------------------------------------------------------------------------------------------------------------------
-  // akka-persistence-redis subproject
-  // -------------------------------------------------------------------------------------------------------------------
-
-  class AkkaRedisProject(info: ProjectInfo) extends AkkaDefaultProject(info, distPath) {
-    val commons_codec = Dependencies.commons_codec
-    val redis         = Dependencies.redis
-
-    override def testOptions = createTestFilter( _.endsWith("Test"))
-  }
-
-  // -------------------------------------------------------------------------------------------------------------------
-  // akka-persistence-mongo subproject
-  // -------------------------------------------------------------------------------------------------------------------
-
-  class AkkaMongoProject(info: ProjectInfo) extends AkkaDefaultProject(info, distPath) {
-    val mongo = Dependencies.mongo
-    val casbah = Dependencies.casbah
-
-    override def testOptions = createTestFilter( _.endsWith("Test"))
-  }
-
-
-  // -------------------------------------------------------------------------------------------------------------------
-  // akka-persistence-cassandra subproject
-  // -------------------------------------------------------------------------------------------------------------------
-
-  class AkkaCassandraProject(info: ProjectInfo) extends AkkaDefaultProject(info, distPath) {
-    val cassandra   = Dependencies.cassandra
-
-    // testing
-    val cassandra_clhm = Dependencies.cassandra_clhm
-    val commons_coll   = Dependencies.commons_coll
-    val google_coll    = Dependencies.google_coll
-    val high_scale     = Dependencies.high_scale
-
-    override def testOptions = createTestFilter( _.endsWith("Test"))
-  }
-
-  // -------------------------------------------------------------------------------------------------------------------
-  // akka-persistence-hbase subproject
-  // -------------------------------------------------------------------------------------------------------------------
-
-  class AkkaHbaseProject(info: ProjectInfo) extends AkkaDefaultProject(info, distPath) {
-    override def ivyXML =
-    <dependencies>
-        <dependency org="org.apache.hadoop.zookeeper" name="zookeeper" rev="3.2.2" conf="compile">
-        </dependency>
-        <dependency org="org.apache.hadoop" name="hadoop-core" rev="0.20.2" conf="compile">
-        </dependency>
-        <dependency org="org.apache.hbase" name="hbase-core" rev="0.20.6" conf="compile">
-        </dependency>
-
-        <dependency org="org.apache.hadoop" name="hadoop-test" rev="0.20.2" conf="test">
-                <exclude module="slf4j-api"/>
-        </dependency>
-        <dependency org="org.slf4j" name="slf4j-api" rev={SLF4J_VERSION} conf="test">
-        </dependency>
-        <dependency org="org.apache.hbase" name="hbase-test" rev="0.20.6" conf="test">
-        </dependency>
-        <dependency org="log4j" name="log4j" rev="1.2.15" conf="test">
-        </dependency>
-        <dependency org="org.mortbay.jetty" name="jetty" rev="6.1.14" conf="test">
-        </dependency>
-    </dependencies>
-
-    override def testOptions = createTestFilter( _.endsWith("Test") )
-  }
-
-  // -------------------------------------------------------------------------------------------------------------------
-  // akka-persistence-voldemort subproject
-  // -------------------------------------------------------------------------------------------------------------------
-
-  class AkkaVoldemortProject(info: ProjectInfo) extends AkkaDefaultProject(info, distPath) {
-    val voldemort = Dependencies.voldemort
-    val voldemort_contrib = Dependencies.voldemort_contrib
-    val voldemort_needs_log4j = Dependencies.voldemort_needs_log4j
-
-    //testing
-    val scalatest = Dependencies.scalatest
-    val google_coll  = Dependencies.google_coll
-    val jdom = Dependencies.jdom
-    val jetty = Dependencies.vold_jetty
-    val velocity = Dependencies.velocity
-    val dbcp = Dependencies.dbcp
-    val sjson = Dependencies.sjson_test
-
-    override def testOptions = createTestFilter({ s:String=> s.endsWith("Suite") || s.endsWith("Test")})
-  }
-
-  // -------------------------------------------------------------------------------------------------------------------
-  // akka-persistence-riak subproject
-  // -------------------------------------------------------------------------------------------------------------------
-
-  class AkkaRiakProject(info: ProjectInfo) extends AkkaDefaultProject(info, distPath) {
-    val riak_pb = Dependencies.riak_pb_client
-    val protobuf = Dependencies.protobuf
-    //testing
-    val scalatest = Dependencies.scalatest
-
-
-    override def testOptions = createTestFilter(_.endsWith("Test"))
-  }
-
-  // -------------------------------------------------------------------------------------------------------------------
-  // akka-persistence-couchdb subproject
-  // -------------------------------------------------------------------------------------------------------------------
-
-  class AkkaCouchDBProject(info: ProjectInfo) extends AkkaDefaultProject(info, distPath) {
-        val couch = Dependencies.commonsHttpClient
-                val spec = Dependencies.specs
-
-    override def testOptions = createTestFilter( _.endsWith("Test"))
-  }
-
-  class AkkaMemcachedProject(info: ProjectInfo) extends AkkaDefaultProject(info, distPath) {
-        val memcached = Dependencies.spymemcached
-     val commons_codec = Dependencies.commons_codec
-
-     val scalatest = Dependencies.scalatest
-
-    override def testOptions = createTestFilter( _.endsWith("Test"))
-  }
-
-   class AkkaSimpledbProject(info: ProjectInfo) extends AkkaDefaultProject(info, distPath) {
-     val memcached = Dependencies.simpledb
-     val commons_codec = Dependencies.commons_codec
-     val http = Dependencies.commonsHttpClient
-
-     val scalatest = Dependencies.scalatest
-
-    override def testOptions = createTestFilter( _.endsWith("Test"))
-  }
-
-  // -------------------------------------------------------------------------------------------------------------------
-  // akka-kernel subproject
-  // -------------------------------------------------------------------------------------------------------------------
-
-  class AkkaKernelProject(info: ProjectInfo) extends AkkaDefaultProject(info, distPath)
-
-  // -------------------------------------------------------------------------------------------------------------------
-  // akka-spring subproject
-  // -------------------------------------------------------------------------------------------------------------------
-
-  class AkkaSpringProject(info: ProjectInfo) extends AkkaDefaultProject(info, distPath) {
-    val spring_beans   = Dependencies.spring_beans
-    val spring_context = Dependencies.spring_context
-
-    // testing
-    val camel_spring = Dependencies.camel_spring
-    val junit        = Dependencies.junit
-    val scalatest    = Dependencies.scalatest
-  }
-
-  // -------------------------------------------------------------------------------------------------------------------
-  // akka-jta subproject
-  // -------------------------------------------------------------------------------------------------------------------
-
-  class AkkaJTAProject(info: ProjectInfo) extends AkkaDefaultProject(info, distPath) {
-    val atomikos_transactions     = Dependencies.atomikos_transactions
-    val atomikos_transactions_api = Dependencies.atomikos_transactions_api
-    val atomikos_transactions_jta = Dependencies.atomikos_transactions_jta
-    //val jta_1_1                   = Dependencies.jta_1_1
-    //val atomikos_transactions_util = "com.atomikos" % "transactions-util" % "3.2.3" % "compile"
-
-    //Testing
-    val junit        = Dependencies.junit
-    val scalatest    = Dependencies.scalatest
-  }
-
-  // -------------------------------------------------------------------------------------------------------------------
-  // OSGi stuff
-  // -------------------------------------------------------------------------------------------------------------------
-
-  class AkkaOSGiParentProject(info: ProjectInfo) extends ParentProject(info) {
-    override def disableCrossPaths = true
-
-    lazy val akka_osgi_dependencies_bundle = project("akka-osgi-dependencies-bundle", "akka-osgi-dependencies-bundle",
-      new AkkaOSGiDependenciesBundleProject(_), akka_kernel, akka_jta) // akka_kernel does not depend on akka_jta (why?) therefore we list akka_jta here
-    lazy val akka_osgi_assembly = project("akka-osgi-assembly", "akka-osgi-assembly",
-      new AkkaOSGiAssemblyProject(_), akka_osgi_dependencies_bundle, akka_remote, akka_amqp, akka_http,
-        akka_camel, akka_spring, akka_jta, akka_persistence.akka_persistence_common,
-        akka_persistence.akka_persistence_redis, akka_persistence.akka_persistence_mongo,
-        akka_persistence.akka_persistence_cassandra,akka_persistence.akka_persistence_hbase,
-      akka_persistence.akka_persistence_voldemort)
-  }
-
-  class AkkaOSGiDependenciesBundleProject(info: ProjectInfo) extends AkkaDefaultProject(info, distPath) with BNDPlugin {
-    override def bndClasspath = compileClasspath
-    override def bndPrivatePackage = Seq("")
-    override def bndImportPackage = Seq("*;resolution:=optional")
-    override def bndExportPackage = Seq(
-      "org.aopalliance.*;version=1.0.0",
-
-      // Provided by other bundles
-      "!akka.*",
-      "!com.google.inject.*",
-      "!javax.transaction.*",
-      "!javax.ws.rs.*",
-      "!javax.jms.*",
-      "!javax.transaction,*",
-      "!org.apache.commons.io.*",
-      "!org.apache.commons.pool.*",
-      "!org.codehaus.jackson.*",
-      "!org.jboss.netty.*",
-      "!org.springframework.*",
-      "!org.apache.camel.*",
-      "!org.fusesource.commons.management.*",
-
-      "*;version=0.0.0")
-  }
-
-  class AkkaOSGiAssemblyProject(info: ProjectInfo) extends DefaultProject(info) {
-    override def disableCrossPaths = true
-
-    // Scala bundle
-    val scala_bundle = "com.weiglewilczek.scala-lang-osgi" % "scala-library" % buildScalaVersion % "compile" intransitive
-
-    // Camel bundles
-    val camel_core           = Dependencies.camel_core.intransitive
-    val fusesource_commonman = "org.fusesource.commonman" % "commons-management" % "1.0" intransitive
-
-    // Spring bundles
-    val spring_beans      = Dependencies.spring_beans.intransitive
-    val spring_context    = Dependencies.spring_context.intransitive
-    val spring_aop        = "org.springframework" % "spring-aop"        % SPRING_VERSION % "compile" intransitive
-    val spring_asm        = "org.springframework" % "spring-asm"        % SPRING_VERSION % "compile" intransitive
-    val spring_core       = "org.springframework" % "spring-core"       % SPRING_VERSION % "compile" intransitive
-    val spring_expression = "org.springframework" % "spring-expression" % SPRING_VERSION % "compile" intransitive
-    val spring_jms        = "org.springframework" % "spring-jms"        % SPRING_VERSION % "compile" intransitive
-    val spring_tx         = "org.springframework" % "spring-tx"         % SPRING_VERSION % "compile" intransitive
-
-    val commons_codec      = Dependencies.commons_codec.intransitive
-    val commons_io         = Dependencies.commons_io.intransitive
-    val commons_pool       = Dependencies.commons_pool.intransitive
-    val guicey             = Dependencies.guicey.intransitive
-    val jackson            = Dependencies.jackson.intransitive
-    val jackson_core       = Dependencies.jackson_core.intransitive
-    val jsr311             = Dependencies.jsr311.intransitive
-    val jta_1_1            = Dependencies.jta_1_1.intransitive
-    val netty              = Dependencies.netty.intransitive
-    val commons_fileupload = "commons-fileupload"        % "commons-fileupload" % "1.2.1" % "compile" intransitive
-    val jms_1_1            = "org.apache.geronimo.specs" % "geronimo-jms_1.1_spec" % "1.1.1" % "compile" intransitive
-    val joda               = "joda-time"                 % "joda-time" % "1.6" intransitive
-
-    override def packageAction =
-      task {
-        val libs: Seq[Path] = managedClasspath(config("compile")).get.toSeq
-        val prjs: Seq[Path] = info.dependencies.toSeq.asInstanceOf[Seq[DefaultProject]] map { _.jarPath }
-        val all = libs ++ prjs
-        val destination = outputPath / "bundles"
-        FileUtilities.copyFlat(all, destination, log)
-        log info "Copied %s bundles to %s".format(all.size, destination)
-        None
-      }
-
-    override def artifacts = Set.empty
-  }
-
-  // -------------------------------------------------------------------------------------------------------------------
-  // Test
-  // -------------------------------------------------------------------------------------------------------------------
-
-  class AkkaTypedActorTestProject(info: ProjectInfo) extends DefaultProject(info) {
-    // testing
-    val junit = "junit" % "junit" % "4.5" % "test"
-    val jmock = "org.jmock" % "jmock" % "2.4.0" % "test"
-  }
-
-  // -------------------------------------------------------------------------------------------------------------------
-=======
->>>>>>> aa47e66c
   // Examples
   // -------------------------------------------------------------------------------------------------------------------
 
