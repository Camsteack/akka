--- conflicted
+++ resolved
@@ -30,11 +30,7 @@
       Unidoc.unidocExclude := Seq(samples.id, tutorials.id),
       Dist.distExclude := Seq(actorTests.id, akkaSbtPlugin.id, docs.id)
     ),
-<<<<<<< HEAD
-    aggregate = Seq(actor, testkit, actorTests, stm, remote, slf4j, amqp, mailboxes, kernel, akkaSbtPlugin, samples, tutorials, docs)
-=======
-    aggregate = Seq(actor, testkit, actorTests, remote, slf4j, amqp, mailboxes, akkaSbtPlugin, samples, tutorials, docs)
->>>>>>> c57b2732
+    aggregate = Seq(actor, testkit, actorTests, remote, slf4j, amqp, mailboxes, kernel, akkaSbtPlugin, samples, tutorials, docs)
   )
 
   lazy val actor = Project(
