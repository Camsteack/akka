--- conflicted
+++ resolved
@@ -17,16 +17,10 @@
 <akka>
   version = "0.6"
  
-<<<<<<< HEAD
   # FQN to the class doing initial active object/actor
   # supervisor bootstrap, should be defined in default constructor
-  #boot = ["sample.java.Boot", "sample.scala.Boot", "sample.secure.Boot"] 
-  boot = ["training.ships.akka_persistence.Boot"] 
+  boot = ["sample.java.Boot", "sample.scala.Boot", "sample.secure.Boot"]
 
-=======
-  boot = ["sample.java.Boot", "sample.scala.Boot", "sample.secure.Boot"] # FQN to the class doing initial active object/actor
-                                                   # supervisor bootstrap, should be defined in default constructor
->>>>>>> 44556dc5
   <actor>
     timeout = 5000           # default timeout for future based invocations
     serialize-messages = off # does a deep clone of (non-primitive) messages to ensure immutability
@@ -34,6 +28,7 @@
  
   <stm>
     service = on
+    max-nr-of-retries = 10
     restart-on-collision = off # (not implemented yet) if 'on' then it reschedules the transaction,
                                # if 'off' then throws an exception or rollback for user to handle
     wait-for-completion = 1000 # how long time in millis a transaction should be given time to complete when a collision is detected
@@ -57,18 +52,13 @@
   </rest>
   
   <storage>
-    system = "cassandra"            # Options: cassandra, mongodb 
- 
     <cassandra>
-      service = on
       hostname = "127.0.0.1"        # IP address or hostname of one of the Cassandra cluster's seeds
       port = 9160
-      storage-format = "scala-json"       # Options: java, scala-json, java-json, protobuf
+      storage-format = "scala-json" # Options: java, scala-json, java-json, protobuf
       consistency-level = 1 
     </cassandra>
-
     <mongodb>
-      service = on
       hostname = "127.0.0.1"        # IP address or hostname of the MongoDB DB instance
       port = 27017
       dbname = "mydb"
